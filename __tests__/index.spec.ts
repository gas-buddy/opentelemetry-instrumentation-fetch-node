import http from 'http';

import { expect, test, vi } from 'vitest';
import { ReadableSpan, SimpleSpanProcessor } from '@opentelemetry/sdk-trace-base';
import { NodeTracerProvider } from '@opentelemetry/sdk-trace-node';
import { registerInstrumentations } from '@opentelemetry/instrumentation';
import { SpanStatusCode } from '@opentelemetry/api';
import { SemanticAttributes } from '@opentelemetry/semantic-conventions';

import { FetchInstrumentation } from '../src';

test('Basic function', async () => {
  const provider = new NodeTracerProvider({});
  const exportedSpans: ReadableSpan[] = [];

  provider.addSpanProcessor(
    new SimpleSpanProcessor({
      export(spans, resultCallback) {
        exportedSpans.push(...spans);
        resultCallback({ code: 0 });
      },
      shutdown: vi.fn(),
    }),
  );
  provider.register();

  const config = {
    onRequest: vi.fn(),
  };

  registerInstrumentations({
    instrumentations: [new FetchInstrumentation(config)],
    tracerProvider: provider,
  });

  const server = http.createServer((req, res) => {
    expect(req.headers.traceparent).toBeTruthy();
    if (req.headers['x-error']) {
      res.writeHead(500);
    } else {
      res.setHeader('Content-Length', '2');
      res.writeHead(200);
    }
    res.end('OK');
    res.destroy();
  });
  await new Promise<void>((accept) => {
    server.listen(12345, accept);
  });

<<<<<<< HEAD
  await fetch('http://localhost:12345/my-path');
=======
  await fetch('http://localhost:12345', { keepalive: false });
>>>>>>> 7a4a5f5f
  expect(config.onRequest).toHaveBeenCalledTimes(1);
  await fetch('http://localhost:12345', { headers: { 'x-error': '1' }, keepalive: false });
  expect(config.onRequest).toHaveBeenCalledTimes(2);

  await new Promise<void>((accept, reject) => {
    server.close((error) => {
      if (error) {
        reject(error);
      } else {
        accept();
      }
    });
  });

  try {
    await fetch('http://localhost:12345');
    throw new Error('Expected fetch exception');
  } catch (e) {
    expect(config.onRequest).toHaveBeenCalledTimes(3);
  }

  expect(exportedSpans.length).toBe(3);
  expect(exportedSpans[0].status.code).toEqual(SpanStatusCode.OK);
  expect(exportedSpans[0].attributes[SemanticAttributes.HTTP_URL]).toEqual('http://localhost:12345/my-path');
  expect(exportedSpans[1].status.code).toEqual(SpanStatusCode.ERROR);
  expect(exportedSpans[1].status.message).toMatch(/500/);
  expect(exportedSpans[1].attributes[SemanticAttributes.HTTP_URL]).toEqual('http://localhost:12345/');
  expect(exportedSpans[2].status.code).toEqual(SpanStatusCode.ERROR);
  expect(exportedSpans[2].status.message).toMatch(/ECONNREFUSED/);
});<|MERGE_RESOLUTION|>--- conflicted
+++ resolved
@@ -48,11 +48,7 @@
     server.listen(12345, accept);
   });
 
-<<<<<<< HEAD
-  await fetch('http://localhost:12345/my-path');
-=======
-  await fetch('http://localhost:12345', { keepalive: false });
->>>>>>> 7a4a5f5f
+  await fetch('http://localhost:12345/my-path', { keepalive: false });
   expect(config.onRequest).toHaveBeenCalledTimes(1);
   await fetch('http://localhost:12345', { headers: { 'x-error': '1' }, keepalive: false });
   expect(config.onRequest).toHaveBeenCalledTimes(2);
